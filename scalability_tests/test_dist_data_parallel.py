--- conflicted
+++ resolved
@@ -10,48 +10,6 @@
 if not torch.cuda.is_available():
     raise Exception("There is no GPU available to execute the tests.")
 
-<<<<<<< HEAD
-def generate_data(n_samples:int=None, image_size:tuple=None,
-                  n_inputs:int=None, n_outputs:int=None) -> Tuple[torch.Tensor, torch.Tensor]:
-
-    input_data = np.random.rand(n_samples, n_inputs, *image_size)
-    output_data = np.random.rand(n_samples, n_outputs)
-=======
-def generate_data(n_samples: int = None, image_size: Tuple[int, int] = None,
-                  n_inputs: int = None, n_outputs: int = None) -> Tuple[torch.Tensor, torch.Tensor]:
-    """
-    Generate random input and output data.
-
-    Parameters
-    ----------
-    n_samples : int, optional
-        The number of samples to generate.
-    image_size : tuple of ints, optional
-        The size of the images.
-    n_inputs : int, optional
-        The number of input channels.
-    n_outputs : int, optional
-        The number of output channels.
-
-    Returns
-    -------
-    input_data : torch.Tensor
-        The generated input data.
-    output_data : torch.Tensor
-        The generated output data.
-
-    Examples
-    --------
-    >>> input_data, output_data = generate_data(n_samples=10, image_size=(3, 32, 32),
-    ...                                        n_inputs=3, n_outputs=10)
-    """
-    input_data = torch.rand(n_samples, n_inputs, *image_size)
-    output_data = torch.rand(n_samples, n_outputs)
-
-    return input_data, output_data
->>>>>>> b70aa637
-
-
 # DeepONet with a FNN as trunk and a CNN as branch
 def model():
     """
