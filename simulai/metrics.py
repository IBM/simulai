--- conflicted
+++ resolved
@@ -442,10 +442,8 @@
         return norm
 
 
-<<<<<<< HEAD
 def _relative(norm:np.ndarray, ref_norm:np.ndarray) -> np.ndarray:
-=======
-def _relative(norm, ref_norm):
+    
     """
     realtive norm
     
@@ -461,7 +459,7 @@
     norm : np.ndarray
         The normalized norm.
     """
->>>>>>> ca9c156a
+
     ref_norm_zero = ref_norm == 0
     norm_zero = norm == 0
 
